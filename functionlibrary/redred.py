--- conflicted
+++ resolved
@@ -1,843 +1,773 @@
-# -*- coding: utf-8 -*-
-"""
-Created on Tue Apr 25 14:11:19 2017
-
-@author: sagustss
-"""
-
-#%% Import modules
-
-import numpy as np
-import scipy as sp
-import scipy.signal as spsignal
-import pickle
-import csv
-import os
-
-
-import matplotlib.pyplot as plt
-#other
-from datetime import datetime
-import re
-from matplotlib import cm
-import tkinter as tk
-from tkinter import filedialog
-
-#%%
-def main():
-
-    """
-    use a test file to test most funnctions in this file
-
-    now set for norm_to_pump
-
-    """
-
-    testfile = 'RuCl3-Pr-0.5mW-Pu-1.5mW-T-007.0k-1kAVG.mat'
-    testpath = '..//test_data//'
-
-    savepath = "E://DATA//RuCl3//Analysis//"
-
-#    scn1 = rrScan()
-#    scn1.importRawFile(testpath + testfile)
-#    #print(scn1.scanID)
-#    #print(scn1.time)
-#    scn1.flipTime()
-#    #print(scn1.time)
-#
-#    scn1.exportCSV(savepath)
-#    #print(scn1.parameters)
-#    #print(scn1.material)
-#
-#
-    scn2 = rrScan()
-    scn2.importCSV('..//test_data//RuCl3- 2017-04-19 17.33.14 Pump1.5mW Temp7.0K.txt')
-    time = scn2.time
-#    dataDict = dir_to_dict(testpath)
-#    print(dataDict[testfile]['data'][1]) # test dir_to_dict
-#
-#    dataDictNorm = norm_to_pump(dir_to_dict(testpath))
-#    print(dataDict[testfile]['data'][1]) # test dir_to_dict
-##    diff = dataDictNorm[testfile]['data'][1][1] - dataDict[testfile]['data'][1][1]
-##    print(diff)
-#
-#    fig = plt.figure("Raw Trace")
-#    plt.clf()
-#    ax1 = fig.add_subplot(211)
-#    ax2 = fig.add_subplot(212)
-#
-#    for key in dataDict:
-#        #print(str(dataDict[key]['Pump Power']))
-#        x = dataDict[key]['data'][0]
-#        X = timezero_shift(x, timeZero = 50, reverse = True)
-#
-#        y = dataDict[key]['data'][1]
-#        Y = quick_filter(y, order = 3, cutfreq = 0.01)
-#        Yf = remove_DC_offset(Y)
-#
-#        yn = dataDictNorm[key]['data'][1]
-#        Yn = quick_filter(yn, order = 3, cutfreq = 0.01)
-#        Ynf = remove_DC_offset(Yn)
-#
-#        ax1.plot(X,Yf)
-#        ax2.plot(X,Ynf)
-
-#%% class for Redred/MOKE data
-class rrScan(object):
-<<<<<<< HEAD
-=======
-    """ class defining a scan from redred setup 
-        
-        Attributes
-        ----------
-        
-        time        : time axis [ps]
-        trace       : differential reflectivity axis
-        ftrace      : filtered differential reflectivity axis
-        
-        pumpPw      : pump power [mW]
-        pumpPol     : Angle of the Pump polarization with respect to the vertical axis[deg]
-        probePw     : probe power [mW]
-        ProbePol    : Angle of the Probe polarization with respect to the vertical axis[deg]
-        destPw      : destruction power [mW]
-        destPol     : Angle of the destruction polarization with respect to the vertical axis[deg]
-        pumpSp      : pump spot diameter (FWHM gauss) [micrometer]
-        probeSp     : probe spot diameter (FWHM gauss) [micrometer]
-        temperature : temperature [K]
-        date        : scan date and time
-        material    : material name
-        sampleOrient: Angle of the sample with respect to the vertical axis[deg]
-        R0          : non-pumped reflectivity of the sample
-        originalfilename : full path to the original imported file
-       
-    
->>>>>>> bb0e1ee0
-    """
-    Class defining a scan from redred setup
-
-    """
-
-
-    def __init__(self):
-        """
-        Initialize the scan by defining time and differential reflectivity data
-
-        Also define any other parameter as listed
-        """
-<<<<<<< HEAD
-
-        self.time = []          # time data
-        self.rawtrace = []      # raw trace data
-        self.trace = []         # modified trace data
-
-        self.pumpPw = 0         # Pump Power [mW]
-        self.probePw = 0        # Probe Power [mW]
-        self.destrPw = 0        # Destruction Power [mW]
-        self.pumpSp = 0         # Pump beam spot size, FWHM [micrometers]
-        self.probeSp = 0        # Probe beam spot size, FWHM [micrometers]
-        self.temperature = 0    # Temperature [K]
-        self.date = ''          # Scan date in format YYYY-MM-DD hh.mm.ss
-        self.material = ''      # Material name
-        self.R0 = 0             # Static reflectivity
-        self.filter = []        # Filter parameters used for self.trace
-
-=======
-        
-        self.time = []
-        self.rawtrace = []
-        self.trace = []
-                
-        self.pumpPw = 0
-        self.probePw = 0
-        self.destrPw = 0
-        self.pumpSp = 0
-        self.probeSp = 0
-        self.temperature = 0
-        self.date = ''
-        self.material = ''
-        self.pumpPol = 0
-        self.probePol = 0
-        self.sampleOrient = 0
-        self.filter = []
-        self.R0 = 0
-        self.originalfilename=''
-        
->>>>>>> bb0e1ee0
-        self.analysisHistory = [] #keeps track of analysis changes performed
-        self.scanID = []        # list of parameters used in the name
-        self.filename = []      # String used as file name for saving data
-        self.parameters = {}    # Dictionary of all parameters, somewhat redundant?
-
-
-
-    def initParameters(self):
-        """ Create a a dictionary of all parameters and a nameID for the scan"""
-        self.parameters = {'Pump Power': [self.pumpPw,'mW'],
-                       'Probe Power': [self.probePw,'mW'],
-                       'Destruction Power': [self.destrPw,'mW'],
-                       'Pump Spot': [self.pumpSp,'mum'],
-                       'Pump polarization': [self.pumpPol,'deg'],
-                       'Probe polarization': [self.probePol,'deg'],
-                       'Sample Orientation': [self.sampleOrient,'deg'],
-                       'Probe Spot': [self.probeSp,'mum'],
-                       'Temperature': [self.temperature,'K'],
-<<<<<<< HEAD
-                       'R0': [self.R0,'']
-                       }
-=======
-                        'R0': [self.R0,'']
-                       }        
->>>>>>> bb0e1ee0
-
-        if self.material:
-            self.scanID.append(self.material)
-        else:
-            self.scanID.append('UnknMat')
-        if self.date:
-            self.scanID.append(self.date)
-        if self.pumpPw != 0:
-            self.scanID.append('Pump' + str(self.pumpPw) + 'mW')
-        if self.destrPw != 0:
-            self.scanID.append('Dest' + str(self.destrPw) + 'mW')
-        if self.temperature != 0:
-            self.scanID.append('Temp' + str(self.temperature) + 'K')
-        self.filename = ' '.join(self.scanID)
-        self.filename = self.filename.replace(':','.')
-<<<<<<< HEAD
-
-=======
-           
-    
->>>>>>> bb0e1ee0
-    def shiftTime(self, tshift):
-        """ Shift time scale by tshift. Changes time zero"""
-        self.time = np.array(self.time) - tshift
-        self.analysisHistory.append('shift time')
-
-
-    def flipTime(self):
-        """ Flip time scale: t = -t
-        does not revert the list order"""
-        self.time = -self.time
-        #self.time = self.time[::-1]
-        #self.trace = self.trace[::-1]
-        self.analysisHistory.append('flip time')
-
-    def flipTrace(self):
-        """ Flip the trace, usually not needed"""
-        self.trace = -self.trace
-        self.analysisHistory.append('flip trace')
-
-    def removeDC(self):
-        """Remove DC offset defined by the average of the last(which are the first) 40 points on the scan"""
-        self.trace = self.trace - np.average(self.trace[7460:7500:1])
-        self.analysisHistory.append('removeDC')
-
-    def filterit(self, cutHigh = 0.1, order = 2):
-        """ apply simple low pass filter to data"""
-        b, a = spsignal.butter(order, cutHigh, 'low', analog= False)
-        self.trace = spsignal.lfilter(b,a,self.rawtrace)
-        self.filter = [cutHigh, order]
-        self.analysisHistory.append('filter')
-
-    def filterFreq(self):
-        """ Gives low pass filter frequency in THz """
-        nyqFreq = abs(0.5 * len(self.time) / self.time[-1] - self.time[0])
-        return(nyqFreq * self.filter[0])
-
-    def normToPump(self):
-        if self.pumpPw != 0:
-            self.trace = self.trace / self.pumpPw
-<<<<<<< HEAD
-        self.analysisHistory.append('normalized to PumpPw')
-
-#%%file managment
-=======
-        self.analysisHistory.append('normalized to PumpPw')   
-    
-    def quickplot(self, xlabel='Time, ps', ylabel='Kerr rotation', fntsize=20, title='Time depandance of the pump induced Kerr rotation', clear=False):
-        if clear: plt.clf()
-        quickplotfig=plt.figure(num=1)
-        ax=quickplotfig.add_subplot(111)
-        ax.plot(self.time, self.trace,)
-        ax.set_xlabel(xlabel, fontsize=fntsize)
-        ax.set_ylabel(ylabel, fontsize=fntsize)
-        ax.set_title(title,fontsize=fntsize)
-        ax.tick_params(axis='x', labelsize=fntsize)
-        ax.tick_params(axis='y', labelsize=fntsize)
-        plt.show()
-
->>>>>>> bb0e1ee0
-
-    def importRawFile(self, file):
-        data = sp.io.loadmat(file)
-        try:
-            self.time = data['Daten'][2]
-            self.rawtrace = data['Daten'][0]
-            self.trace = self.rawtrace
-            self.R0 = data['DC'][0][0]
-
-        except KeyError:
-            print(file + ' is not a valid redred scan datafile')
-        parDict = name_to_info(file)
-
-        for key in parDict:
-            if key == 'Scan Date':
-                self.date = parDict[key]
-            elif key == 'Pump Power':
-                self.pumpPw = parDict[key]
-            elif key == 'Probe Power':
-                self.probePw = parDict[key]
-            elif key == 'Temperature':
-                self.temperature = parDict[key]
-            elif key == 'Destruction Power':
-                self.destPw = parDict[key]
-            elif key == 'Material':
-                self.material = parDict[key]
-                #print(self.material)
-            elif key == 'Pump Spot':
-                self.pumpSp = parDict[key]
-            elif key == 'Probe Spot':
-                self.probeSp = parDict[key]
-            elif key == 'Other':
-                self.other = parDict[key]
-            else:
-                print('Unidentified Key: ' + key)
-<<<<<<< HEAD
-
-
-=======
-        
-        self.originalfilename=file
->>>>>>> bb0e1ee0
-        self.initParameters()
-
-
-    def importCSV(self,file):
-        """
-        Read a CSV containing rrScan() data, and assign to self all the data
-        file should be a string of the whole path of the file"""
-        try:
-            f = open(file, 'r')
-        except FileNotFoundError:
-            print('ERROR 404: file not found')
-        if f:
-            metacounter=0
-            for l in f:
-                metacounter+=1
-                line = l.split('\t')
-                if 'material' in line: self.material = line[1]
-                elif 'Pump Power' in line: self.pumpPw = float(line[1])
-                elif 'Pump Spot' in line: self.pumpSp = float(line[1])
-                elif 'Probe Power' in line: self.probePw = float(line[1])
-                elif 'Probe Spot' in line: self.probeSp = float(line[1])
-                elif 'date' in line: self.date = line[1]
-                elif 'Destruction Power' in line: self.destrPw = float(line[1])
-                elif 'R0' in line: self.R0 = float(line[1])
-                elif 'Temperature' in line: self.temperature = float(line[1])
-                elif 'RawData' in line :
-                    break
-                    print(metacounter)
-            f.close()
-            skipline = True
-            n=0
-            data = []
-
-            while skipline: # skip metadata section then import array of data
-                try:
-                    data = np.loadtxt(file, delimiter=',', skiprows=n)
-                    n+=1
-                    skipline = False
-                except ValueError:
-                    n+=1
-
-            for i in range(len(data)):
-                self.time.append(data[i][1])
-                self.rawtrace.append(data[i][1])
-                self.trace.append(data[i][1])
-#            file.seek(0)
-#            for l in file:
-#                if str.isdigit(l[0]) or l[0] == '-':
-#                    line = l.split(',')
-#                    self.time.append(float(line[0]))
-#                    self.rawtrace.append(float(line[1]))
-#                    self.trace.append(float(line[2].replace('\n','')))
-
-
-
-
-
-
-    def exportCSV(self, directory, overwrite = False):
-        """ save rrScan() to a file. it overwrites anything it finds"""
-
-        file = open(directory + self.filename + '.txt', 'w+')
-
-        # Material:
-        file.write('Material:\t' + str(self.material) + '\n')
-        # Date:
-        file.write('Date:\t' + self.date + '\n')
-        # Parameters
-        file.write('------- Parameters -------\n\n')
-        for key in self.parameters:
-            if self.parameters[key][0] != 0:
-                file.write(key + '\t' +
-                           str(self.parameters[key][0]) + '\t' +
-                           str(self.parameters[key][1]) + '\n' )
-        #filter info
-        if self.filter:
-            file.write('\nLow pass filter frequency:\t' +
-                       str(self.filter) +'\t' +
-                       str(self.filterFreq()) +
-                       'THz\n')
-        #data
-        file.write('---------- Data ----------\n\n')
-        file.write('Time\tRawData\tdata\n')
-        for i in range(len(self.trace)):
-            file.write(str(self.time[i])     + ',' +
-                       str(self.rawtrace[i]) + ',' +
-                       str(self.trace[i])    + '\n')
-            self.time = np.array(self.time)
-        file.close()
-
-
-<<<<<<< HEAD
-=======
-    
- #%%  class for multiple scans         
-class RRscans(object):
-    '''Contains multiple scans and methods to sort them and plot different grafs'''
-    
-    def __init__(self):
-        '''initilize list of scans and atributes'''
-        self.scans=[]#list of redred scans
-        self.samplename='samplename'
-        self.filenames=[]#list of the files to read
-        
-#%%import matlab files functions        
-    def addfilename(self, fullname):
-        '''add single filename to the list of the files to read'''
-        self.filenames.append(fullname)
-    
-    def addfilenamesfromfolder(self, directory):
-        '''add filenames from selected folder to the list of the files to read'''
-        newnames= os.listdir(directory)
-        for item in newnames:
-            self.addfilename(directory + item)
-    
-    def choosefile(self):
-        '''open dialog window to choose file to be added to the list of the files to read'''
-        root = tk.Tk()
-        root.withdraw()
-        filenames = filedialog.askopenfilenames()
-        for item in filenames:
-            self.addfilename(item)
-        
-    def choosefilesfromfolder(self):
-        '''open dialog window to choose folder with file to be added to the list of the files to read'''
-        root = tk.Tk()
-        root.withdraw()
-        dataDir = filedialog.askdirectory(initialdir = 'E://')
-        self.addfilenamesfromfolder(dataDir)
-    
-    def sortnames(self):
-        '''dump files that can't be read(not .mat files and t-cal.mat)'''
-        filenamesout=[]
-        for item in self.filenames:
-            ext = os.path.splitext(item)[-1].lower()
-            if ext == ".mat":
-                if item != 't-cal.mat':
-                    filenamesout.append(item)
-                else: print(item + ' was dumped')
-            lse: print(item + ' was dumped')
-            self.filenames = filenamesout
-
-    def importselectedfiles(self, plot=False):
-        '''import all files from the list of names '''
-        for item in self.filenames:
-            scan=rrScan()
-            scan.importRawFile(item)
-            if plot: scan.quickplot()
-            self.scans.append(scan)
-            
-    def definesampleorientforoldmokedata(self):
-        for item in self.scans:
-            item.sampleOrient=float(item.originalfilename[item.originalfilename.find('rot-')+4:item.originalfilename.find('degree')])
-#%%functions applying redred functions to every scan in the list
-            
-    def filteritall(self, cutHigh = 0.1, order = 2):
-        for item in self.scans:
-            item=item.filterit(cutHigh, order)
-    
-    def removeDCall(self):
-        for item in self.scans:
-            item=item.removeDC()
-            
-    def fliptimeall(self):
-        for item in self.scans:
-            item=item.flipTime()
-    
-    def fliptraceall(self):
-        for item in self.scans:
-            item=item.flipTrace
-            
-    def shiftTimeall(self, tshift):
-        for item in self.scans:
-            item=item.shiftTime(tshift)
-    
-    def initParametersall(self):
-        for item in self.scans:
-            item=item.initParameters()
-#%% plot functions
-    def rrPlot3d(self, Yparameter='Sample Orientation', title='3dplot', Xlabel= 'Time, ps', Zlabel='Kerr rotation (mrad)', colormap='viridis'):
-        '''plot 3d graf with time on X trace on Z and selected parametr on Y '''
-        #create 3 lists of X Y Z data
-        time=[]
-        trace=[]
-        ypar=[]
-        #for every scan object takes values
-        for item in self.scans:
-            time.append(item.time)
-            trace.append(item.trace)
-            #on Y axis will be chosen parameter which exist in scan object
-            ypar.append(item.parameters[Yparameter][0])
-        #Make proper arrays from lists with data
-        Ypar=[]
-        
-        for item in range(len(self.scans[0].time)):
-            
-            Ypar.append(ypar)
-            
-        X=np.array(time)
-        Y=np.transpose(np.array(Ypar))
-        Z=np.array(trace)
-        
-        fig = plt.figure(num=2)
-        ax = fig.add_subplot(111, projection='3d')
-        ax.plot_surface(X, Y, Z, rstride=1, cstride=100, cmap=colormap)
-        ax.set_xlabel(Xlabel, fontsize=20, labelpad=20)
-        ax.tick_params(axis='x', labelsize=20)
-        ax.tick_params(axis='y', labelsize=20)
-        ax.tick_params(axis='z', labelsize=20)
-    
-        ax.set_ylabel(Yparameter, fontsize=20, labelpad=20)
-        ax.set_zlabel(Zlabel, fontsize=20, labelpad=20)
-        ax.set_title(title, fontsize=40)
-        plt.show()
-#%%                  
->>>>>>> bb0e1ee0
-#%% Functions
-def import_file(filename, content = 'Daten'):
-    """Import data aquired with RedRed software
-    returns data as [time,trace]"""
-    MData = sp.io.loadmat(filename)    #load matlab file
-    output = []
-    if filename == 't-cal.mat':
-        pass
-    else:
-        try :
-            output = MData[content]
-        except KeyError:
-            print('KeyError: \nNo key "' + content + '" found in ' + filename)
-        if content == 'Daten':
-            x=[[],[]]
-            x[0] = output[2] #assign time axis
-            x[1] = output[0] #assgin data axis
-            output = x
-        return(output)
-
-def remove_DC_offset(trace, zerofrom = 7460, zeroto = 7500):
-    """remove DC offset from signal"""
-    shift=np.average(trace[zerofrom:zeroto:1])
-    newtrace=trace-shift
-    return(newtrace)
-
-def timezero_shift(timeData, timeZero = 0, reverse = 'False'):
-    """Shift the 0 offset of a time trace, returns [new time trace] and [time shift]
-
-    Some time its better to define time shift from one trace and aply it to athers,
-    since max or min value could be different, like in my case
-
-    -> You can define the time shift with a single line (timeshift = max(TimeData))
-    and feed it to this function as "timeZero", so no need to have two outputs
-    from this function.
-    """
-    #timeshift = max(timeData)
-    #newtimedata = timeData + timeshift - timeZero
-    timeData = timeData - timeZero
-    if reverse:
-        timeData = -timeData
-
-    #return(newtimedata, timeshift)
-    return(timeData)
-
-def quick_filter(trace, order = 2, cutfreq = 0.1):
-    """ apply simple low pass filter to data"""
-    b, a = sp.signal.butter(order, cutfreq, 'low', analog= False)
-    filtered_trace = sp.signal.lfilter(b,a,trace)
-    return(filtered_trace)
-
-def file_to_dict(filepath):
-    """
-    Convert file into Dictionary containing scan info and data
-
-    if file is not valid returns an empty dictionary
-    """
-    DataDict = {}
-    filename  = os.path.basename(filepath)
-    #print(filename)
-    ext = os.path.splitext(filename)[-1].lower()
-
-    if ext == ".mat" and not filename == 't-cal':
-        DataDict = name_to_info(filepath)
-        DataDict['data'] = import_file(filepath)
-        return(DataDict)
-
-
-
-def dir_to_dict(sourceDirectory, fileRange = [0,0]):
-    """ Generate a dictionary containing info from file name and data"""
-    #select all files if range is [0,0]
-    if fileRange == [0,0] or fileRange[1]<fileRange[0]:
-        fileRange[1] = len(sourceDirectory)
-        # pick scans to work on
-    fileNames = os.listdir(sourceDirectory)[fileRange[0]:fileRange[1]]
-
-    DataDict = {}
-    nGood, nBad = 0,0
-    for item in fileNames:
-        filepath = sourceDirectory + '//' + item
-        filename = os.path.basename(filepath)
-        ext = os.path.splitext(filename)[-1].lower()
-        #if not os.path.isdir(filepath) and
-        if ext == ".mat" and not filename == 't-cal':
-            DataDict[item] = file_to_dict(filepath) #returns nothing if file was not datafile.mat
-            if DataDict[item]:
-                nGood += 1
-                DataDict[item]['data'] = import_file(filepath)
-            else:
-                nBad += 1
-    print('Imported '+ str(nGood) + ' Files \n discarded '+ str(nBad) + ' Files')
-    return(DataDict)
-
-
-
-
-
-def save_trace(dataDict, directory, filename):
-    """ Generate csv file with header"""
-
-    directory += '//'
-    file = open(directory + filename, "w+")
-
-    parameters = ['Material',
-            'Scan Date',
-            'Other',
-            'Probe Power',
-            'Pump Power',
-            'Temperature',]
-    units = ['','','','mW','mW','K']
-    # create Header
-    u = 0
-    for par in parameters:
-
-        string = str(dataDict[par])
-        file.write(par + '\t' + string + '\t' +units[u]+ '\n')
-        u += 1
-    file.write('time\ttrace\n')
-    for i in range(len(dataDict['data'][1])):
-        time = str(dataDict['data'][0][i])
-        trace = str(dataDict['data'][1][i])
-        file.write(time + ',' + trace + '\n')
-    print('done')
-    file.close()
-
-
-def save_filtered_trace(dataDict, directory, filename, filtermultiplier):
-    """ Generate csv file with header"""
-
-    directory += '//'
-    file = open(directory + filename, "w+")
-
-    parameters = ['Material',
-            'Scan Date',
-            'Other',
-            'Probe Power',
-            'Pump Power',
-            'Temperature',]
-    units = ['','','','mW','mW','K']
-    # create Header
-    u = 0
-    for par in parameters:
-
-        string = str(dataDict[par])
-        file.write(par + '\t' + string + '\t' +units[u]+ '\n')
-        u += 1
-
-
-    time = dataDict['data'][0]
-    # get filter cut of frequency
-    nyqFreq = 0.5 * len(time) / time[-1]-time[0]
-    filterFreq = nyqFreq*filtermultiplier
-
-    raw = dataDict['data'][1]
-    #filter data
-    filt = quick_filter(dataDict['data'][1], cutfreq = filtermultiplier)
-
-
-    file.write('Filter frequency\t'+str(filterFreq)[0:4]+'THz\n')
-    file.write('time\traw trace\tfilteredtrace\n')
-
-
-
-    for i in range(len(dataDict['data'][1])):
-        stime = str(time[i])
-        sraw = str(raw[i])
-        sfilt = str(filt[i])
-        file.write(stime + ',' + sraw + ',' + sfilt + '\n')
-    print('file ' + filename + ' is ready')
-    file.close()
-
-
-
-def quickPlot(sourceDirectory, cutfreq, KeyDependence = 'Temperature'):
-
-    dataDict = dir_to_dict(sourceDirectory)
-    # initialize regualr plot
-
-    Title = KeyDependence + ' Dependence'
-
-    fig = plt.figure(Title, figsize = (19,10))
-    plt.clf()
-    plt1 = fig.add_subplot(111)
-    plt1.set_xlabel('Time, ps', fontsize=18)
-    plt1.set_ylabel('Differential Reflectivity', fontsize=18)
-    plt1.set_title(Title,fontsize=26)
-    plt1.tick_params(axis='x', labelsize=12)
-    plt1.tick_params(axis='y', labelsize=12)
-    color=iter(cm.rainbow(np.linspace(0,1,len(dataDict))))
-
-    # Plot a "key" dependence from
-    for key in dataDict:
-        x = timezero_shift(dataDict[key]['data'][0], reverse = True)
-        y = quick_filter(remove_DC_offset(dataDict[key]['data'][1]),
-                            order = 2, cutfreq = cutfreq)
-
-        col = next(color)
-        plt1.plot(x,y, label = dataDict[key][KeyDependence], c=col)
-
-
-    plt.show()
-    plt.legend(bbox_to_anchor=(1.005, 1), loc='best', borderaxespad=0., ncol=1)
-
-
-def norm_to_pump(dataDict):
-    """ Divide all curves in dataDict by it's pump power value"""
-    dataDictNorm = dataDict
-    norm = []
-    for key in dataDict:
-        norm = dataDict[key]['data'][1] / dataDict[key]['Pump Power']#dataDict[key]['Pump Power']
-        #rest = norm-dataDict[key]['data'][1][1]
-        dataDictNorm[key]['data'][1] = norm
-        #print('rest:  '+str(rest))
-
-    return(dataDictNorm)
-
-#%% filename interpreter
-
-def name_to_info(file):
-    """
-    Interprets measurement parameters out of the file name
-
-    it understands the following:
-    'Pump Power' : 'pu','pump',
-    'Probe Power': 'pr','probe',
-    'Temperature': 't','temp',
-    'Destruction Power': 'd','dest',
-
-    """
-    #lowercase file name without .* extension
-    FileName = ('.').join(os.path.basename(file).split('.')[:-1])
-    filenamex = FileName.lower()
-    filename = filenamex.replace(',','.')
-    #print(filename)
-
-    #errStr = FileName + ' contains no info about: '
-
-    #define parameter set
-    parameterDict = {'Scan Date' : file_creation_date(file),
-                     'Material'   : '-',
-                     'Pump Power' : '-',
-                     'Probe Power': '-',
-                     'Temperature': '-',
-                     'Destruction Power': '-',
-                     'Other': '-',
-                     }
-    #set of possible indicators and corresponding key
-    parInd = {'Pump Power' : ['pu','pump'],
-              'Probe Power': ['pr','probe'],
-              'Temperature': ['t','temp'],
-              'Destruction Power': ['d','dest'],
-              }
-    # Iterate over possible indicators and save value to corresponding key in
-    parameterIndicatorTrue = []
-    for key, indicators in parInd.items():
-        for string in indicators:
-            if string in filename:
-                parameterIndicatorTrue.append(string)
-                # Partition string around parameter delimiter and pick the
-                # first following float number
-                try:
-                    value = float(re.findall(r"\d+\.\d*",
-                                         filename.partition(string)[2])[0])
-                    parameterDict[key] = value
-                except IndexError:
-                    pass
-                #append in Dictionary of parameters
-<<<<<<< HEAD
-
-                parameterDict[key] = value
-=======
-                
-                
->>>>>>> bb0e1ee0
-    pos = 100
-    for string in parameterIndicatorTrue:
-       x = filename.find(string)
-       if x < pos:
-           pos=x
-
-    parameterDict['Material'] = FileName[0:pos]
-
-#    if parameterDict['Material'][-1] in ['_','-']:
-#        parameterDict['Material'] = parameterDict['Material'][:-1]
-
-
-
-#    except IndexError:
-#        print(FileName + ' contains no parameter info')
-#        pass
-
-    return(parameterDict)
-
-
-#%% generic utility functions
-
-def file_creation_date(file):
-    return datetime.fromtimestamp(int(os.path.getmtime(file))).strftime('%Y-%m-%d %H:%M:%S')
-
-def save_obj(obj, name ):
-    with open('obj/'+ name + '.pkl', 'wb') as f:
-        pickle.dump(obj, f, pickle.HIGHEST_PROTOCOL)
-
-def load_obj(name ):
-    with open('obj/' + name + '.pkl', 'rb') as f:
-        return pickle.load(f)
-
-#%% run main
-if __name__ == "__main__":
-    main()
-
-
-
-
+# -*- coding: utf-8 -*-
+"""
+Created on Tue Apr 25 14:11:19 2017
+
+@author: sagustss
+"""
+
+#%% Import modules
+
+import numpy as np
+import scipy as sp
+import scipy.signal as spsignal
+import pickle
+import csv
+import os
+
+
+import matplotlib.pyplot as plt
+#other
+from datetime import datetime
+import re
+from matplotlib import cm
+import tkinter as tk
+from tkinter import filedialog
+
+#%%
+def main():
+
+    """
+    use a test file to test most funnctions in this file
+
+    now set for norm_to_pump
+
+    """
+
+    testfile = 'RuCl3-Pr-0.5mW-Pu-1.5mW-T-007.0k-1kAVG.mat'
+    testpath = '..//test_data//'
+
+    savepath = "E://DATA//RuCl3//Analysis//"
+
+#    scn1 = rrScan()
+#    scn1.importRawFile(testpath + testfile)
+#    #print(scn1.scanID)
+#    #print(scn1.time)
+#    scn1.flipTime()
+#    #print(scn1.time)
+#
+#    scn1.exportCSV(savepath)
+#    #print(scn1.parameters)
+#    #print(scn1.material)
+#
+#
+    scn2 = rrScan()
+    scn2.importCSV('..//test_data//RuCl3- 2017-04-19 17.33.14 Pump1.5mW Temp7.0K.txt')
+    time = scn2.time
+#    dataDict = dir_to_dict(testpath)
+#    print(dataDict[testfile]['data'][1]) # test dir_to_dict
+#
+#    dataDictNorm = norm_to_pump(dir_to_dict(testpath))
+#    print(dataDict[testfile]['data'][1]) # test dir_to_dict
+##    diff = dataDictNorm[testfile]['data'][1][1] - dataDict[testfile]['data'][1][1]
+##    print(diff)
+#
+#    fig = plt.figure("Raw Trace")
+#    plt.clf()
+#    ax1 = fig.add_subplot(211)
+#    ax2 = fig.add_subplot(212)
+#
+#    for key in dataDict:
+#        #print(str(dataDict[key]['Pump Power']))
+#        x = dataDict[key]['data'][0]
+#        X = timezero_shift(x, timeZero = 50, reverse = True)
+#
+#        y = dataDict[key]['data'][1]
+#        Y = quick_filter(y, order = 3, cutfreq = 0.01)
+#        Yf = remove_DC_offset(Y)
+#
+#        yn = dataDictNorm[key]['data'][1]
+#        Yn = quick_filter(yn, order = 3, cutfreq = 0.01)
+#        Ynf = remove_DC_offset(Yn)
+#
+#        ax1.plot(X,Yf)
+#        ax2.plot(X,Ynf)
+
+#%% class for Redred/MOKE data
+class rrScan(object):
+    """
+    Class defining a scan from redred setup
+
+    """
+
+
+    def __init__(self):
+        """
+        Initialize the scan by defining time and differential reflectivity data
+
+        Also define any other parameter as listed
+        """
+
+        self.time = []          # time data
+        self.rawtrace = []      # raw trace data
+        self.trace = []         # modified trace data
+
+        self.pumpPw = 0         # Pump Power [mW]
+        self.probePw = 0        # Probe Power [mW]
+        self.destrPw = 0        # Destruction Power [mW]
+        self.pumpSp = 0         # Pump beam spot size, FWHM [micrometers]
+        self.probeSp = 0        # Probe beam spot size, FWHM [micrometers]
+        self.temperature = 0    # Temperature [K]
+        self.date = ''          # Scan date in format YYYY-MM-DD hh.mm.ss
+        self.material = ''      # Material name
+        self.R0 = 0             # Static reflectivity
+        self.filter = []        # Filter parameters used for self.trace
+
+        self.sampleOrient = 0
+        self.pumpPol = 0
+        self.probePol = 0
+        self.originalfilename=''
+        self.analysisHistory = [] #keeps track of analysis changes performed
+        self.scanID = []        # list of parameters used in the name
+        self.filename = []      # String used as file name for saving data
+        self.parameters = {}    # Dictionary of all parameters, somewhat redundant?
+
+
+
+    def initParameters(self):
+        """ Create a a dictionary of all parameters and a nameID for the scan"""
+        self.parameters = {'Pump Power': [self.pumpPw,'mW'],
+                       'Probe Power': [self.probePw,'mW'],
+                       'Destruction Power': [self.destrPw,'mW'],
+                       'Pump Spot': [self.pumpSp,'mum'],
+                       'Pump polarization': [self.pumpPol,'deg'],
+                       'Probe polarization': [self.probePol,'deg'],
+                       'Sample Orientation': [self.sampleOrient,'deg'],
+                       'Probe Spot': [self.probeSp,'mum'],
+                       'Temperature': [self.temperature,'K'],
+                        'R0': [self.R0,'']
+                       }        
+
+        if self.material:
+            self.scanID.append(self.material)
+        else:
+            self.scanID.append('UnknMat')
+        if self.date:
+            self.scanID.append(self.date)
+        if self.pumpPw != 0:
+            self.scanID.append('Pump' + str(self.pumpPw) + 'mW')
+        if self.destrPw != 0:
+            self.scanID.append('Dest' + str(self.destrPw) + 'mW')
+        if self.temperature != 0:
+            self.scanID.append('Temp' + str(self.temperature) + 'K')
+        self.filename = ' '.join(self.scanID)
+        self.filename = self.filename.replace(':','.')
+           
+    
+    def shiftTime(self, tshift):
+        """ Shift time scale by tshift. Changes time zero"""
+        self.time = np.array(self.time) - tshift
+        self.analysisHistory.append('shift time')
+
+
+    def flipTime(self):
+        """ Flip time scale: t = -t
+        does not revert the list order"""
+        self.time = -self.time
+        #self.time = self.time[::-1]
+        #self.trace = self.trace[::-1]
+        self.analysisHistory.append('flip time')
+
+    def flipTrace(self):
+        """ Flip the trace, usually not needed"""
+        self.trace = -self.trace
+        self.analysisHistory.append('flip trace')
+
+    def removeDC(self):
+        """Remove DC offset defined by the average of the last(which are the first) 40 points on the scan"""
+        self.trace = self.trace - np.average(self.trace[7460:7500:1])
+        self.analysisHistory.append('removeDC')
+
+    def filterit(self, cutHigh = 0.1, order = 2):
+        """ apply simple low pass filter to data"""
+        b, a = spsignal.butter(order, cutHigh, 'low', analog= False)
+        self.trace = spsignal.lfilter(b,a,self.rawtrace)
+        self.filter = [cutHigh, order]
+        self.analysisHistory.append('filter')
+
+    def filterFreq(self):
+        """ Gives low pass filter frequency in THz """
+        nyqFreq = abs(0.5 * len(self.time) / self.time[-1] - self.time[0])
+        return(nyqFreq * self.filter[0])
+
+    def normToPump(self):
+        if self.pumpPw != 0:
+            self.trace = self.trace / self.pumpPw
+        self.analysisHistory.append('normalized to PumpPw')   
+    
+    def quickplot(self, xlabel='Time, ps', ylabel='Kerr rotation', fntsize=20, title='Time depandance of the pump induced Kerr rotation', clear=False):
+        if clear: plt.clf()
+        quickplotfig=plt.figure(num=1)
+        ax=quickplotfig.add_subplot(111)
+        ax.plot(self.time, self.trace,)
+        ax.set_xlabel(xlabel, fontsize=fntsize)
+        ax.set_ylabel(ylabel, fontsize=fntsize)
+        ax.set_title(title,fontsize=fntsize)
+        ax.tick_params(axis='x', labelsize=fntsize)
+        ax.tick_params(axis='y', labelsize=fntsize)
+        plt.show()
+
+
+#%%file managment        
+    
+    def importRawFile(self, file):
+        data = sp.io.loadmat(file)
+        try:
+            self.time = data['Daten'][2]
+            self.rawtrace = data['Daten'][0]
+            self.trace = self.rawtrace
+            self.R0 = data['DC'][0][0]
+
+        except KeyError:
+            print(file + ' is not a valid redred scan datafile')
+        parDict = name_to_info(file)
+
+        for key in parDict:
+            if key == 'Scan Date':
+                self.date = parDict[key]
+            elif key == 'Pump Power':
+                self.pumpPw = parDict[key]
+            elif key == 'Probe Power':
+                self.probePw = parDict[key]
+            elif key == 'Temperature':
+                self.temperature = parDict[key]
+            elif key == 'Destruction Power':
+                self.destPw = parDict[key]
+            elif key == 'Material':
+                self.material = parDict[key]
+                #print(self.material)
+            elif key == 'Pump Spot':
+                self.pumpSp = parDict[key]
+            elif key == 'Probe Spot':
+                self.probeSp = parDict[key]
+            elif key == 'Other':
+                self.other = parDict[key]
+            else:
+                print('Unidentified Key: ' + key)
+        
+        self.originalfilename=file
+        self.initParameters()
+
+
+    def importCSV(self,file):
+        """
+        Read a CSV containing rrScan() data, and assign to self all the data
+        file should be a string of the whole path of the file"""
+        try:
+            f = open(file, 'r')
+        except FileNotFoundError:
+            print('ERROR 404: file not found')
+        if f:
+            metacounter=0
+            for l in f:
+                metacounter+=1
+                line = l.split('\t')
+                if 'material' in line: self.material = line[1]
+                elif 'Pump Power' in line: self.pumpPw = float(line[1])
+                elif 'Pump Spot' in line: self.pumpSp = float(line[1])
+                elif 'Probe Power' in line: self.probePw = float(line[1])
+                elif 'Probe Spot' in line: self.probeSp = float(line[1])
+                elif 'date' in line: self.date = line[1]
+                elif 'Destruction Power' in line: self.destrPw = float(line[1])
+                elif 'R0' in line: self.R0 = float(line[1])
+                elif 'Temperature' in line: self.temperature = float(line[1])
+                elif 'RawData' in line :
+                    break
+                    print(metacounter)
+            f.close()
+            skipline = True
+            n=0
+            data = []
+
+            while skipline: # skip metadata section then import array of data
+                try:
+                    data = np.loadtxt(file, delimiter=',', skiprows=n)
+                    n+=1
+                    skipline = False
+                except ValueError:
+                    n+=1
+
+            for i in range(len(data)):
+                self.time.append(data[i][1])
+                self.rawtrace.append(data[i][1])
+                self.trace.append(data[i][1])
+#            file.seek(0)
+#            for l in file:
+#                if str.isdigit(l[0]) or l[0] == '-':
+#                    line = l.split(',')
+#                    self.time.append(float(line[0]))
+#                    self.rawtrace.append(float(line[1]))
+#                    self.trace.append(float(line[2].replace('\n','')))
+
+
+
+
+
+
+    def exportCSV(self, directory, overwrite = False):
+        """ save rrScan() to a file. it overwrites anything it finds"""
+
+        file = open(directory + self.filename + '.txt', 'w+')
+
+        # Material:
+        file.write('Material:\t' + str(self.material) + '\n')
+        # Date:
+        file.write('Date:\t' + self.date + '\n')
+        # Parameters
+        file.write('------- Parameters -------\n\n')
+        for key in self.parameters:
+            if self.parameters[key][0] != 0:
+                file.write(key + '\t' +
+                           str(self.parameters[key][0]) + '\t' +
+                           str(self.parameters[key][1]) + '\n' )
+        #filter info
+        if self.filter:
+            file.write('\nLow pass filter frequency:\t' +
+                       str(self.filter) +'\t' +
+                       str(self.filterFreq()) +
+                       'THz\n')
+        #data
+        file.write('---------- Data ----------\n\n')
+        file.write('Time\tRawData\tdata\n')
+        for i in range(len(self.trace)):
+            file.write(str(self.time[i])     + ',' +
+                       str(self.rawtrace[i]) + ',' +
+                       str(self.trace[i])    + '\n')
+            self.time = np.array(self.time)
+        file.close()
+
+
+                
+
+    
+ #%%  class for multiple scans         
+class RRscans(object):
+    '''Contains multiple scans and methods to sort them and plot different grafs'''
+    
+    def __init__(self):
+        '''initilize list of scans and atributes'''
+        self.scans=[]#list of redred scans
+        self.samplename='samplename'
+        self.filenames=[]#list of the files to read
+        
+#%%import matlab files functions        
+    def addfilename(self, fullname):
+        '''add single filename to the list of the files to read'''
+        self.filenames.append(fullname)
+    
+    def addfilenamesfromfolder(self, directory):
+        '''add filenames from selected folder to the list of the files to read'''
+        newnames= os.listdir(directory)
+        for item in newnames:
+            self.addfilename(directory + item)
+    
+    def choosefile(self):
+        '''open dialog window to choose file to be added to the list of the files to read'''
+        root = tk.Tk()
+        root.withdraw()
+        filenames = filedialog.askopenfilenames()
+        for item in filenames:
+            self.addfilename(item)
+        
+    def choosefilesfromfolder(self):
+        '''open dialog window to choose folder with file to be added to the list of the files to read'''
+        root = tk.Tk()
+        root.withdraw()
+        dataDir = filedialog.askdirectory(initialdir = 'E://')
+        self.addfilenamesfromfolder(dataDir)
+    
+    def sortnames(self):
+        '''dump files that can't be read(not .mat files and t-cal.mat)'''
+        filenamesout=[]
+        for item in self.filenames:
+            ext = os.path.splitext(item)[-1].lower()
+            if ext == ".mat":
+                if item != 't-cal.mat':
+                    filenamesout.append(item)
+                else: print(item + ' was dumped')
+            lse: print(item + ' was dumped')
+            self.filenames = filenamesout
+
+    def importselectedfiles(self, plot=False):
+        '''import all files from the list of names '''
+        for item in self.filenames:
+            scan=rrScan()
+            scan.importRawFile(item)
+            if plot: scan.quickplot()
+            self.scans.append(scan)
+            
+    def definesampleorientforoldmokedata(self):
+        for item in self.scans:
+            item.sampleOrient=float(item.originalfilename[item.originalfilename.find('rot-')+4:item.originalfilename.find('degree')])
+#%%functions applying redred functions to every scan in the list
+            
+    def filteritall(self, cutHigh = 0.1, order = 2):
+        for item in self.scans:
+            item=item.filterit(cutHigh, order)
+    
+    def removeDCall(self):
+        for item in self.scans:
+            item=item.removeDC()
+            
+    def fliptimeall(self):
+        for item in self.scans:
+            item=item.flipTime()
+    
+    def fliptraceall(self):
+        for item in self.scans:
+            item=item.flipTrace
+            
+    def shiftTimeall(self, tshift):
+        for item in self.scans:
+            item=item.shiftTime(tshift)
+    
+    def initParametersall(self):
+        for item in self.scans:
+            item=item.initParameters()
+#%% plot functions
+    def rrPlot3d(self, Yparameter='Sample Orientation', title='3dplot', Xlabel= 'Time, ps', Zlabel='Kerr rotation (mrad)', colormap='viridis'):
+        '''plot 3d graf with time on X trace on Z and selected parametr on Y '''
+        #create 3 lists of X Y Z data
+        time=[]
+        trace=[]
+        ypar=[]
+        #for every scan object takes values
+        for item in self.scans:
+            time.append(item.time)
+            trace.append(item.trace)
+            #on Y axis will be chosen parameter which exist in scan object
+            ypar.append(item.parameters[Yparameter][0])
+        #Make proper arrays from lists with data
+        Ypar=[]
+        
+        for item in range(len(self.scans[0].time)):
+            
+            Ypar.append(ypar)
+            
+        X=np.array(time)
+        Y=np.transpose(np.array(Ypar))
+        Z=np.array(trace)
+        
+        fig = plt.figure(num=2)
+        ax = fig.add_subplot(111, projection='3d')
+        ax.plot_surface(X, Y, Z, rstride=1, cstride=100, cmap=colormap)
+        ax.set_xlabel(Xlabel, fontsize=20, labelpad=20)
+        ax.tick_params(axis='x', labelsize=20)
+        ax.tick_params(axis='y', labelsize=20)
+        ax.tick_params(axis='z', labelsize=20)
+    
+        ax.set_ylabel(Yparameter, fontsize=20, labelpad=20)
+        ax.set_zlabel(Zlabel, fontsize=20, labelpad=20)
+        ax.set_title(title, fontsize=40)
+        plt.show()
+#%%                  
+#%% Functions
+def import_file(filename, content = 'Daten'):
+    """Import data aquired with RedRed software
+    returns data as [time,trace]"""
+    MData = sp.io.loadmat(filename)    #load matlab file
+    output = []
+    if filename == 't-cal.mat':
+        pass
+    else:
+        try :
+            output = MData[content]
+        except KeyError:
+            print('KeyError: \nNo key "' + content + '" found in ' + filename)
+        if content == 'Daten':
+            x=[[],[]]
+            x[0] = output[2] #assign time axis
+            x[1] = output[0] #assgin data axis
+            output = x
+        return(output)
+
+def remove_DC_offset(trace, zerofrom = 7460, zeroto = 7500):
+    """remove DC offset from signal"""
+    shift=np.average(trace[zerofrom:zeroto:1])
+    newtrace=trace-shift
+    return(newtrace)
+
+def timezero_shift(timeData, timeZero = 0, reverse = 'False'):
+    """Shift the 0 offset of a time trace, returns [new time trace] and [time shift]
+
+    Some time its better to define time shift from one trace and aply it to athers,
+    since max or min value could be different, like in my case
+
+    -> You can define the time shift with a single line (timeshift = max(TimeData))
+    and feed it to this function as "timeZero", so no need to have two outputs
+    from this function.
+    """
+    #timeshift = max(timeData)
+    #newtimedata = timeData + timeshift - timeZero
+    timeData = timeData - timeZero
+    if reverse:
+        timeData = -timeData
+
+    #return(newtimedata, timeshift)
+    return(timeData)
+
+def quick_filter(trace, order = 2, cutfreq = 0.1):
+    """ apply simple low pass filter to data"""
+    b, a = sp.signal.butter(order, cutfreq, 'low', analog= False)
+    filtered_trace = sp.signal.lfilter(b,a,trace)
+    return(filtered_trace)
+
+def file_to_dict(filepath):
+    """
+    Convert file into Dictionary containing scan info and data
+
+    if file is not valid returns an empty dictionary
+    """
+    DataDict = {}
+    filename  = os.path.basename(filepath)
+    #print(filename)
+    ext = os.path.splitext(filename)[-1].lower()
+
+    if ext == ".mat" and not filename == 't-cal':
+        DataDict = name_to_info(filepath)
+        DataDict['data'] = import_file(filepath)
+        return(DataDict)
+
+
+
+def dir_to_dict(sourceDirectory, fileRange = [0,0]):
+    """ Generate a dictionary containing info from file name and data"""
+    #select all files if range is [0,0]
+    if fileRange == [0,0] or fileRange[1]<fileRange[0]:
+        fileRange[1] = len(sourceDirectory)
+        # pick scans to work on
+    fileNames = os.listdir(sourceDirectory)[fileRange[0]:fileRange[1]]
+
+    DataDict = {}
+    nGood, nBad = 0,0
+    for item in fileNames:
+        filepath = sourceDirectory + '//' + item
+        filename = os.path.basename(filepath)
+        ext = os.path.splitext(filename)[-1].lower()
+        #if not os.path.isdir(filepath) and
+        if ext == ".mat" and not filename == 't-cal':
+            DataDict[item] = file_to_dict(filepath) #returns nothing if file was not datafile.mat
+            if DataDict[item]:
+                nGood += 1
+                DataDict[item]['data'] = import_file(filepath)
+            else:
+                nBad += 1
+    print('Imported '+ str(nGood) + ' Files \n discarded '+ str(nBad) + ' Files')
+    return(DataDict)
+
+
+
+
+
+def save_trace(dataDict, directory, filename):
+    """ Generate csv file with header"""
+
+    directory += '//'
+    file = open(directory + filename, "w+")
+
+    parameters = ['Material',
+            'Scan Date',
+            'Other',
+            'Probe Power',
+            'Pump Power',
+            'Temperature',]
+    units = ['','','','mW','mW','K']
+    # create Header
+    u = 0
+    for par in parameters:
+
+        string = str(dataDict[par])
+        file.write(par + '\t' + string + '\t' +units[u]+ '\n')
+        u += 1
+    file.write('time\ttrace\n')
+    for i in range(len(dataDict['data'][1])):
+        time = str(dataDict['data'][0][i])
+        trace = str(dataDict['data'][1][i])
+        file.write(time + ',' + trace + '\n')
+    print('done')
+    file.close()
+
+
+def save_filtered_trace(dataDict, directory, filename, filtermultiplier):
+    """ Generate csv file with header"""
+
+    directory += '//'
+    file = open(directory + filename, "w+")
+
+    parameters = ['Material',
+            'Scan Date',
+            'Other',
+            'Probe Power',
+            'Pump Power',
+            'Temperature',]
+    units = ['','','','mW','mW','K']
+    # create Header
+    u = 0
+    for par in parameters:
+
+        string = str(dataDict[par])
+        file.write(par + '\t' + string + '\t' +units[u]+ '\n')
+        u += 1
+
+
+    time = dataDict['data'][0]
+    # get filter cut of frequency
+    nyqFreq = 0.5 * len(time) / time[-1]-time[0]
+    filterFreq = nyqFreq*filtermultiplier
+
+    raw = dataDict['data'][1]
+    #filter data
+    filt = quick_filter(dataDict['data'][1], cutfreq = filtermultiplier)
+
+
+    file.write('Filter frequency\t'+str(filterFreq)[0:4]+'THz\n')
+    file.write('time\traw trace\tfilteredtrace\n')
+
+
+
+    for i in range(len(dataDict['data'][1])):
+        stime = str(time[i])
+        sraw = str(raw[i])
+        sfilt = str(filt[i])
+        file.write(stime + ',' + sraw + ',' + sfilt + '\n')
+    print('file ' + filename + ' is ready')
+    file.close()
+
+
+
+def quickPlot(sourceDirectory, cutfreq, KeyDependence = 'Temperature'):
+
+    dataDict = dir_to_dict(sourceDirectory)
+    # initialize regualr plot
+
+    Title = KeyDependence + ' Dependence'
+
+    fig = plt.figure(Title, figsize = (19,10))
+    plt.clf()
+    plt1 = fig.add_subplot(111)
+    plt1.set_xlabel('Time, ps', fontsize=18)
+    plt1.set_ylabel('Differential Reflectivity', fontsize=18)
+    plt1.set_title(Title,fontsize=26)
+    plt1.tick_params(axis='x', labelsize=12)
+    plt1.tick_params(axis='y', labelsize=12)
+    color=iter(cm.rainbow(np.linspace(0,1,len(dataDict))))
+
+    # Plot a "key" dependence from
+    for key in dataDict:
+        x = timezero_shift(dataDict[key]['data'][0], reverse = True)
+        y = quick_filter(remove_DC_offset(dataDict[key]['data'][1]),
+                            order = 2, cutfreq = cutfreq)
+
+        col = next(color)
+        plt1.plot(x,y, label = dataDict[key][KeyDependence], c=col)
+
+
+    plt.show()
+    plt.legend(bbox_to_anchor=(1.005, 1), loc='best', borderaxespad=0., ncol=1)
+
+
+def norm_to_pump(dataDict):
+    """ Divide all curves in dataDict by it's pump power value"""
+    dataDictNorm = dataDict
+    norm = []
+    for key in dataDict:
+        norm = dataDict[key]['data'][1] / dataDict[key]['Pump Power']#dataDict[key]['Pump Power']
+        #rest = norm-dataDict[key]['data'][1][1]
+        dataDictNorm[key]['data'][1] = norm
+        #print('rest:  '+str(rest))
+
+    return(dataDictNorm)
+
+#%% filename interpreter
+
+def name_to_info(file):
+    """
+    Interprets measurement parameters out of the file name
+
+    it understands the following:
+    'Pump Power' : 'pu','pump',
+    'Probe Power': 'pr','probe',
+    'Temperature': 't','temp',
+    'Destruction Power': 'd','dest',
+
+    """
+    #lowercase file name without .* extension
+    FileName = ('.').join(os.path.basename(file).split('.')[:-1])
+    filenamex = FileName.lower()
+    filename = filenamex.replace(',','.')
+    #print(filename)
+
+    #errStr = FileName + ' contains no info about: '
+
+    #define parameter set
+    parameterDict = {'Scan Date' : file_creation_date(file),
+                     'Material'   : '-',
+                     'Pump Power' : '-',
+                     'Probe Power': '-',
+                     'Temperature': '-',
+                     'Destruction Power': '-',
+                     'Other': '-',
+                     }
+    #set of possible indicators and corresponding key
+    parInd = {'Pump Power' : ['pu','pump'],
+              'Probe Power': ['pr','probe'],
+              'Temperature': ['t','temp'],
+              'Destruction Power': ['d','dest'],
+              }
+    # Iterate over possible indicators and save value to corresponding key in
+    parameterIndicatorTrue = []
+    for key, indicators in parInd.items():
+        for string in indicators:
+            if string in filename:
+                parameterIndicatorTrue.append(string)
+                # Partition string around parameter delimiter and pick the
+                # first following float number
+                try:
+                    value = float(re.findall(r"\d+\.\d*",
+                                         filename.partition(string)[2])[0])
+                    parameterDict[key] = value
+                except IndexError:
+                    pass
+                #append in Dictionary of parameters
+                
+                
+    pos = 100
+    for string in parameterIndicatorTrue:
+       x = filename.find(string)
+       if x < pos:
+           pos=x
+
+    parameterDict['Material'] = FileName[0:pos]
+
+#    if parameterDict['Material'][-1] in ['_','-']:
+#        parameterDict['Material'] = parameterDict['Material'][:-1]
+
+
+
+#    except IndexError:
+#        print(FileName + ' contains no parameter info')
+#        pass
+
+    return(parameterDict)
+
+
+#%% generic utility functions
+
+def file_creation_date(file):
+    return datetime.fromtimestamp(int(os.path.getmtime(file))).strftime('%Y-%m-%d %H:%M:%S')
+
+def save_obj(obj, name ):
+    with open('obj/'+ name + '.pkl', 'wb') as f:
+        pickle.dump(obj, f, pickle.HIGHEST_PROTOCOL)
+
+def load_obj(name ):
+    with open('obj/' + name + '.pkl', 'rb') as f:
+        return pickle.load(f)
+
+#%% run main
+if __name__ == "__main__":
+    main()
+
+
+
+
+